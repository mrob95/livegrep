--- conflicted
+++ resolved
@@ -432,13 +432,8 @@
       this.$('#searchtimebox').hide();
     }
 
-<<<<<<< HEAD
     var results = '' + this.model.search_results.num_matches();
-    if (this.model.get('why') === 'limit')
-=======
-    var results = '' + this.model.matches.size();
     if (this.model.get('why') === 'MATCH_LIMIT')
->>>>>>> 0683e6e6
       results = results + '+';
     this.results.text(results);
 
